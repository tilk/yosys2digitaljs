--- conflicted
+++ resolved
@@ -1,10 +1,6 @@
 {
   "name": "yosys2digitaljs",
-<<<<<<< HEAD
-  "version": "0.0.9",
-=======
   "version": "0.1.1",
->>>>>>> 8c6e4fe3
   "description": "Export Yosys netlists to a logic simulator",
   "main": "index.js",
   "scripts": {
@@ -13,13 +9,8 @@
   "author": "Marek Materzok",
   "license": "BSD-2-Clause",
   "dependencies": {
-<<<<<<< HEAD
     "3vl": "^0.2.2",
     "big-integer": "^1.6.44",
-=======
-    "3vl": "^0.2.0",
-    "big-integer": "^1.6.43",
->>>>>>> 8c6e4fe3
     "hashmap": "^2.3.0",
     "minimist": "^1.2.0",
     "sanitize-filename": "^1.6.2",
